# -*- coding: utf-8 -*-

"""
General description:
---------------------

The example models the following energy system:

                input/output  bgas     bel
                     |          |        |       |
                     |          |        |       |
 wind(FixedSource)   |------------------>|       |
                     |          |        |       |
 pv(FixedSource)     |------------------>|       |
                     |          |        |       |
 rgas(Commodity)     |--------->|        |       |
                     |          |        |       |
 demand(Sink)        |<------------------|       |
                     |          |        |       |
                     |          |        |       |
 pp_gas(Transformer) |<---------|        |       |
                     |------------------>|       |
                     |          |        |       |
 storage(Storage)    |<------------------|       |
                     |------------------>|       |


"""

###############################################################################
# imports
###############################################################################

# Outputlib
from oemof import outputlib

# Default logger of oemof
from oemof.tools import logger
from oemof.tools import helpers
from oemof.tools import economics
import oemof.solph as solph

# import oemof base classes to create energy system objects
import logging
import os
import pandas as pd
import warnings

try:
    import matplotlib.pyplot as plt
except ImportError:
    plt = None


def optimise_storage_size(filename="storage_investment.csv", solver='cbc',
                          debug=True, number_timesteps=8760, tee_switch=True):
    logging.info('Initialize the energy system')
    date_time_index = pd.date_range('1/1/2012', periods=number_timesteps,
                                    freq='H')

    energysystem = solph.EnergySystem(timeindex=date_time_index)

    # Read data file
    full_filename = os.path.join(os.path.dirname(__file__), filename)
    data = pd.read_csv(full_filename, sep=",")

    ##########################################################################
    # Create oemof object
    ##########################################################################

    logging.info('Create oemof objects')
    # create natural gas bus
    bgas = solph.Bus(label="natural_gas")

    # create electricity bus
    bel = solph.Bus(label="electricity")

    # create excess component for the electricity bus to allow overproduction
    solph.Sink(label='excess_bel', inputs={bel: solph.Flow()})

    # create source object representing the natural gas commodity (annual limit)
    solph.Source(label='rgas', outputs={bgas: solph.Flow(
        nominal_value=194397000 * number_timesteps / 8760, summed_max=1)})

    # create fixed source object representing wind power plants
    solph.Source(label='wind', outputs={bel: solph.Flow(
        actual_value=data['wind'], nominal_value=1000000, fixed=True,
        fixed_costs=20)})

    # create fixed source object representing pv power plants
    solph.Source(label='pv', outputs={bel: solph.Flow(
        actual_value=data['pv'], nominal_value=582000, fixed=True,
        fixed_costs=15)})

    # create simple sink object representing the electrical demand
    solph.Sink(label='demand', inputs={bel: solph.Flow(
        actual_value=data['demand_el'], fixed=True, nominal_value=1)})

    # create simple transformer object representing a gas power plant
    solph.LinearTransformer(
        label="pp_gas",
        inputs={bgas: solph.Flow()},
        outputs={bel: solph.Flow(nominal_value=10e10, variable_costs=50)},
        conversion_factors={bel: 0.58})

<<<<<<< HEAD
    # Calculate ep_costs (epc) for a battery
    capex = 1000  # capital expenditure
    lifetime = 20  # nominal lifetime
    wacc = 0.05  # weighted average cost of capital
    epc = capex * (wacc * (1 + wacc) ** lifetime) / ((1 + wacc) ** lifetime - 1)
=======
    # If the period is one year the equivalent periodical costs (epc) of an
    # investment are equal to the annuity. Use oemof's economic tools.
    epc = economics.annuity(capex=1000, n=20, wacc=0.05)
>>>>>>> 27383b61

    # create storage object representing a battery
    solph.Storage(
        label='storage',
        inputs={bel: solph.Flow(variable_costs=10e10)},
        outputs={bel: solph.Flow(variable_costs=10e10)},
        capacity_loss=0.00, initial_capacity=0,
        nominal_input_capacity_ratio=1/6,
        nominal_output_capacity_ratio=1/6,
        inflow_conversion_factor=1, outflow_conversion_factor=0.8,
        fixed_costs=35,
        investment=solph.Investment(ep_costs=epc),
    )

    ##########################################################################
    # Optimise the energy system and plot the results
    ##########################################################################

    logging.info('Optimise the energy system')

    # initialise the operational model
    om = solph.OperationalModel(energysystem)

    # if debug is true an lp-file will be written
    if debug:
        filename = os.path.join(
            helpers.extend_basic_path('lp_files'), 'storage_invest.lp')
        logging.info('Store lp-file in {0}.'.format(filename))
        om.write(filename, io_options={'symbolic_solver_labels': True})

    # if tee_switch is true solver messages will be displayed
    logging.info('Solve the optimization problem')
    om.solve(solver=solver, solve_kwargs={'tee': tee_switch})

    return energysystem


def get_result_dict(energysystem):
    """Shows how to extract single time series from results.

    Parameters
    ----------
    energysystem : solph.EnergySystem

    Returns
    -------
    dict : Some results.
    """
    logging.info('Check the results')
    storage = energysystem.groups['storage']
    myresults = outputlib.DataFramePlot(energy_system=energysystem)

    # electrical output of natural gas power plant
    pp_gas = myresults.slice_by(obj_label='pp_gas', type='to_bus',
                                date_from='2012-01-01 00:00:00',
                                date_to='2012-12-31 23:00:00')

    # electrical demand
    demand = myresults.slice_by(obj_label='demand',
                                date_from='2012-01-01 00:00:00',
                                date_to='2012-12-31 23:00:00')

    # electrical output of wind power plant
    wind = myresults.slice_by(obj_label='wind',
                              date_from='2012-01-01 00:00:00',
                              date_to='2012-12-31 23:00:00')

    # electrical output of pv power plant
    pv = myresults.slice_by(obj_label='pv',
                            date_from='2012-01-01 00:00:00',
                            date_to='2012-12-31 23:00:00')

    return {'pp_gas_sum': pp_gas.sum(),
            'demand_sum': demand.sum(),
            'demand_max': demand.max(),
            'wind_sum': wind.sum(),
            'wind_inst': wind.max()/0.99989,
            'pv_sum': pv.sum(),
            'pv_inst': pv.max()/0.76474,
            'storage_cap': energysystem.results[storage][storage].invest,
            'objective': energysystem.results.objective
            }


def create_plots(energysystem):
    """Shows how to create plots from the results.

    Parameters
    ----------
    energysystem : solph.EnergySystem

    Returns
    -------
    dict : Some results.
    """
    logging.info('Plot the results')

    cdict = {'wind': '#5b5bae',
             'pv': '#ffde32',
             'storage': '#42c77a',
             'pp_gas': '#636f6b',
             'demand': '#ce4aff',
             'excess_bel': '#555555'}

    # Plotting the input flows of the electricity bus for January (line plot)
    myplot = outputlib.DataFramePlot(energy_system=energysystem)
    myplot.slice_unstacked(bus_label="electricity", type="to_bus",
                           date_from="2012-01-01 00:00:00",
                           date_to="2012-01-31 00:00:00")
    colorlist = myplot.color_from_dict(cdict)
    myplot.plot(color=colorlist, linewidth=2, title="January 2012")
    myplot.ax.legend(loc='upper right')
    myplot.ax.set_ylabel('Power in MW')
    myplot.ax.set_xlabel('Date')
    myplot.set_datetime_ticks(date_format='%d-%m-%Y', tick_distance=24*7)

    # Plotting the output flows of the electricity bus (line plot)
    myplot.slice_unstacked(bus_label="electricity", type="from_bus")
    myplot.plot(title="Year 2016", colormap='Spectral', linewidth=2)
    myplot.ax.legend(loc='upper right')
    myplot.ax.set_ylabel('Power in MW')
    myplot.ax.set_xlabel('Date')
    myplot.set_datetime_ticks()

    plt.show()

    # Plotting the balance around the electricity plot for one week using a
    # combined stacked plot
    fig = plt.figure(figsize=(24, 14))
    plt.rc('legend', **{'fontsize': 19})
    plt.rcParams.update({'font.size': 19})
    plt.style.use('grayscale')

    handles, labels = myplot.io_plot(
        bus_label='electricity', cdict=cdict,
        barorder=['pv', 'wind', 'pp_gas', 'storage'],
        lineorder=['demand', 'storage', 'excess_bel'],
        line_kwa={'linewidth': 4},
        ax=fig.add_subplot(1, 1, 1),
        date_from="2012-06-01 00:00:00",
        date_to="2012-06-8 00:00:00",
        )
    myplot.ax.set_ylabel('Power in MW')
    myplot.ax.set_xlabel('Date')
    myplot.ax.set_title("Electricity bus")
    myplot.set_datetime_ticks(tick_distance=24, date_format='%d-%m-%Y')
    myplot.outside_legend(handles=handles, labels=labels)

    plt.show()


def run_storage_investment_example(**kwargs):
    logger.define_logging()
    esys = optimise_storage_size(**kwargs)

    # ** Dump an energy system **
    # esys.dump()

    # ** Restore an energy system **
    # esys = solph.EnergySystem()
    # esys.restore()

    if plt is not None:
        create_plots(esys)
    else:
        import pprint as pp
        pp.pprint(get_result_dict(esys))
        msg = ("\nIt is not possible to plot the results, due to a missing " +
               "python package: 'matplotlib'. \nType 'pip install " +
               "matplotlib' to see the plots.")
        warnings.warn(msg)


if __name__ == "__main__":
    run_storage_investment_example()<|MERGE_RESOLUTION|>--- conflicted
+++ resolved
@@ -103,17 +103,9 @@
         outputs={bel: solph.Flow(nominal_value=10e10, variable_costs=50)},
         conversion_factors={bel: 0.58})
 
-<<<<<<< HEAD
-    # Calculate ep_costs (epc) for a battery
-    capex = 1000  # capital expenditure
-    lifetime = 20  # nominal lifetime
-    wacc = 0.05  # weighted average cost of capital
-    epc = capex * (wacc * (1 + wacc) ** lifetime) / ((1 + wacc) ** lifetime - 1)
-=======
     # If the period is one year the equivalent periodical costs (epc) of an
     # investment are equal to the annuity. Use oemof's economic tools.
     epc = economics.annuity(capex=1000, n=20, wacc=0.05)
->>>>>>> 27383b61
 
     # create storage object representing a battery
     solph.Storage(
