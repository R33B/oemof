# -*- coding: utf-8 -*-
"""Optional classes to be added to a network class.
"""


class Investment:
    """
    Parameters
    ----------
    maximum : float
        Maximum of the additional invested capacity
    minimum : float
        Mininm of the addtional invested capacity
    ep_costs : float
        Equivalent periodical costs for the investment, if period is one
        year these costs are equal to the equivalent annual costs.
    invest_costs : float
        Specific investmet costs, if ep_cost are to be calculated
        (do not set 'ep_costs' then)
    wacc : float
        Weighted average cost of capital to be used in ep_costs calculation
    lifetime : float
        Lifetime of component/flow investment to be used in ep_costs
        calculation

    """
<<<<<<< HEAD
    def __init__(self, maximum=float('+inf'), minimum=0, invest_costs=None,
                 ep_costs=None, wacc=0.08, lifetime=20):
        self.maximum = maximum
        self.minimum = minimum
        self.wacc = wacc
        self.lifetime = lifetime
        self.invest_costs = invest_costs
=======
    def __init__(self, maximum=float('+inf'), minimum=0, ep_costs=0):
        self.maximum = maximum
        self.minimum = minimum
>>>>>>> fb60d6bc
        self.ep_costs = ep_costs
        self._calc_ep_costs()

    def _calc_ep_costs(self):
        """
        """
        if self.invest_costs is None:
            if self.ep_costs is None:
                self.ep_costs = 0
        else:
            if self.ep_costs is None:
                self.ep_costs = (self.invest_costs *
                    (self.wacc * (1 + self.wacc) ** self.lifetime) /
                        ((1 + self.wacc) ** self.lifetime - 1))
            else:
                logging.info('Attribute ep_costs already set.' +
            'Recalculating ep_costs based on invest_costs, wacc and lifetime!')
                self.ep_costs = (self.invest_costs *
                    (self.wacc * (1 + self.wacc) ** self.lifetime) /
                        ((1 + self.wacc) ** self.lifetime - 1))


class BinaryFlow:
    """
    Parameters
    ----------
    startup_costs : numeric
        Costs associated with a start of the flow (representing a unit).
    shutdown_costs : numeric
        Costs associated with the shutdown of the flow (representing a until).
    minimum_uptime : numeric
        Minimum time that a flow must be greater then its minimum flow after
        startup.
    minimum_downtime : numeric
        Minimum time a flow is forced to zero after shutting down.
    initial_status : numeric (0 or 1)
        Integer value indicating the status of the flow in the first time step
        (0 = off, 1 = on).
    """
    def __init__(self, **kwargs):
        # super().__init__(self, **kwargs)
        self.startup_costs = kwargs.get('startup_costs')
        self.shutdown_costs = kwargs.get('shutdown_costs')
        self.minimum_uptime = kwargs.get('minimum_uptime')
        self.minimum_downtime = kwargs.get('minimum_downtime')
        self.initial_status = kwargs.get('initial_status', 0)


class DiscreteFlow:
    """
    Parameters
    ----------
    integers : boolean
        Specify domain of flow variable: If True, flow is force to integer
        values.
    """
    def __init__(self, **kwargs):
        # super().__init__(self, **kwargs)
        self.integers = kwargs.get('integers', True)<|MERGE_RESOLUTION|>--- conflicted
+++ resolved
@@ -24,7 +24,6 @@
         calculation
 
     """
-<<<<<<< HEAD
     def __init__(self, maximum=float('+inf'), minimum=0, invest_costs=None,
                  ep_costs=None, wacc=0.08, lifetime=20):
         self.maximum = maximum
@@ -32,11 +31,7 @@
         self.wacc = wacc
         self.lifetime = lifetime
         self.invest_costs = invest_costs
-=======
-    def __init__(self, maximum=float('+inf'), minimum=0, ep_costs=0):
-        self.maximum = maximum
-        self.minimum = minimum
->>>>>>> fb60d6bc
+
         self.ep_costs = ep_costs
         self._calc_ep_costs()
 
