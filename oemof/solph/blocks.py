--- conflicted
+++ resolved
@@ -845,7 +845,6 @@
         self.relation_build = BuildAction(rule=_input_output_relation)
 
 
-<<<<<<< HEAD
 class LinearN1Transformer(SimpleBlock):
     """Block for the linear relation of nodes with type
     class:`.LinearN1Transformer`
@@ -860,64 +859,18 @@
             \\forall t \\in \\textrm{TIMESTEPS}, \\\\
             \\forall n \\in \\textrm{LINEAR\_N1\_TRANSFORMERS}, \\\\
             \\forall i \\in \\textrm{INPUTS(n)}.
-=======
-class VariableFractionTransformer(SimpleBlock):
-    """Block for the linear relation of nodes with type
-    :class:`~oemof.solph.network.VariableFractionTransformer`
-
-    **The following sets are created:** (-> see basic sets at
-    :class:`.OperationalModel` )
-
-    VARIABLE_FRACTION_TRANSFORMERS
-        A set with all
-        :class:`~oemof.solph.network.VariableFractionTransformer` objects.
-
-    **The following constraints are created:**
-
-    Variable i/o relation :attr:`om.VariableFractionTransformer.relation[i,o,t]`
-        .. math::
-            flow(input, n, t) = \\\\
-            (flow(n, main\_output, t) + flow(n, tapped\_output, t) \\cdot \
-            main\_flow\_loss\_index(n, t)) /\\\\
-            efficiency\_condensing(n, t)\\\\
-            \\forall t \\in \\textrm{TIMESTEPS}, \\\\
-            \\forall n \\in \\textrm{VARIABLE\_FRACTION\_TRANSFORMERS}.
-
-    Out flow relation :attr:`om.VariableFractionTransformer.relation[i,o,t]`
-        .. math::
-            flow(n, main\_output, t) = flow(n, tapped\_output, t) \\cdot \\\\
-            conversion\_factor(n, main\_output, t) / \
-            conversion\_factor(n, tapped\_output, t\\\\
-            \\forall t \\in \\textrm{TIMESTEPS}, \\\\
-            \\forall n \\in \\textrm{VARIABLE\_FRACTION\_TRANSFORMERS}.
->>>>>>> c7d0cdfc
     """
     def __init__(self, *args, **kwargs):
         super().__init__(*args, **kwargs)
 
-<<<<<<< HEAD
     def _create(self, group=None):
         """ Creates the linear constraint for the class:`LinearN1Transformer`
-=======
-    def set_value(self, value):
-        pass
-
-    def clear(self):
-        pass
-
-    def _create(self, group=None):
-        """ Creates the linear constraint for the class:`LinearTransformer`
->>>>>>> c7d0cdfc
         block.
 
         Parameters
         ----------
         group : list
-<<<<<<< HEAD
             List of oemof.solph.LinearN1Transformers (trsf) objects for which
-=======
-            List of oemof.solph.LinearTransformers (trsf) objects for which
->>>>>>> c7d0cdfc
             the linear relation of inputs and outputs is created
             e.g. group = [trsf1, trsf2, trsf3, ...]. Note that the relation
             is created for all existing relations of the inputs and all outputs
@@ -930,7 +883,6 @@
 
         m = self.parent_block()
 
-<<<<<<< HEAD
         I = {n: [i for i in n.inputs.keys()] for n in group}
         O = {n: n._output() for n in group}
 
@@ -949,7 +901,67 @@
                                                  i.label, n.label))
                         block.relation.add((n, i, t), (lhs == rhs))
         self.relation_build = BuildAction(rule=_input_output_relation)
-=======
+
+
+class VariableFractionTransformer(SimpleBlock):
+    """Block for the linear relation of nodes with type
+    :class:`~oemof.solph.network.VariableFractionTransformer`
+
+    **The following sets are created:** (-> see basic sets at
+    :class:`.OperationalModel` )
+
+    VARIABLE_FRACTION_TRANSFORMERS
+        A set with all
+        :class:`~oemof.solph.network.VariableFractionTransformer` objects.
+
+    **The following constraints are created:**
+
+    Variable i/o relation :attr:`om.VariableFractionTransformer.relation[i,o,t]`
+        .. math::
+            flow(input, n, t) = \\\\
+            (flow(n, main\_output, t) + flow(n, tapped\_output, t) \\cdot \
+            main\_flow\_loss\_index(n, t)) /\\\\
+            efficiency\_condensing(n, t)\\\\
+            \\forall t \\in \\textrm{TIMESTEPS}, \\\\
+            \\forall n \\in \\textrm{VARIABLE\_FRACTION\_TRANSFORMERS}.
+
+    Out flow relation :attr:`om.VariableFractionTransformer.relation[i,o,t]`
+        .. math::
+            flow(n, main\_output, t) = flow(n, tapped\_output, t) \\cdot \\\\
+            conversion\_factor(n, main\_output, t) / \
+            conversion\_factor(n, tapped\_output, t\\\\
+            \\forall t \\in \\textrm{TIMESTEPS}, \\\\
+            \\forall n \\in \\textrm{VARIABLE\_FRACTION\_TRANSFORMERS}.
+    """
+    def __init__(self, *args, **kwargs):
+        super().__init__(*args, **kwargs)
+
+    def set_value(self, value):
+        pass
+
+    def clear(self):
+        pass
+
+    def _create(self, group=None):
+        """ Creates the linear constraint for the class:`LinearTransformer`
+        block.
+
+        Parameters
+        ----------
+        group : list
+            List of oemof.solph.LinearTransformers (trsf) objects for which
+            the linear relation of inputs and outputs is created
+            e.g. group = [trsf1, trsf2, trsf3, ...]. Note that the relation
+            is created for all existing relations of the inputs and all outputs
+            of the transformer. The components inside the list need to hold
+            a attribute `conversion_factors` of type dict containing the
+            conversion factors from inputs to outputs.
+        """
+        if group is None:
+            return None
+
+        m = self.parent_block()
+
         for n in group:
             n.inflow = list(n.inputs)[0]
             n.label_main_flow = str(
@@ -998,8 +1010,8 @@
                            g.flow_relation_index[t])
                     block.out_flow_relation.add((g, t), (lhs >= rhs))
         self.out_flow_relation = Constraint(group, noruleinit=True)
-        self.out_flow_relation_build = BuildAction(rule=_out_flow_relation_rule)
->>>>>>> c7d0cdfc
+        self.out_flow_relation_build = BuildAction(
+                rule=_out_flow_relation_rule)
 
 
 class BinaryFlow(SimpleBlock):
